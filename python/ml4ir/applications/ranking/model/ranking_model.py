import os
import sys
import tensorflow as tf
from tensorflow import data
import pandas as pd
import numpy as np
from typing import Optional

from ml4ir.base.model.relevance_model import RelevanceModel
from ml4ir.base.data.relevance_dataset import RelevanceDataset
from ml4ir.base.model.scoring.prediction_helper import get_predict_fn
from ml4ir.base.model.relevance_model import RelevanceModelConstants
from ml4ir.base.model.architectures.dnn import DNNLayerKey
from ml4ir.applications.ranking.model.scoring import prediction_helper
from ml4ir.applications.ranking.model.metrics import metrics_helper
from ml4ir.applications.ranking.config.keys import PositionalBiasHandler
from ml4ir.base.stats.t_test import perform_click_rank_dist_paired_t_test, compute_stats_from_stream, \
    t_test_log_results, run_ttest, power_ttest, compute_groupwise_running_variance_for_metrics, run_power_analysis, \
    StreamVariance, statistical_analysis_preprocessing

pd.set_option("display.max_rows", 500)
pd.set_option("display.max_columns", 500)


class RankingConstants:
    NEW_RANK = "new_rank"
    NEW_MRR = "new_MRR"
    OLD_MRR = "old_MRR"
    MRR_DIFF = "MRR_diff"
    TTEST_PVALUE_THRESHOLD = 0.1
    STATISTICAL_POWER = 0.9
    # list of metrics for which to compute the variance in batches.
    VARIANCE_METRIC_LIST = [NEW_MRR, OLD_MRR]
    # list of metrics for which power analysis to be used.
    METRIC_POWER_ANALYSIS = ["MRR"]


class RankingModel(RelevanceModel):
    def predict(
            self,
            test_dataset: data.TFRecordDataset,
            inference_signature: str = "serving_default",
            additional_features: dict = {},
            logs_dir: Optional[str] = None,
            logging_frequency: int = 25,
    ):
        """
        Predict the scores on the test dataset using the trained model

        Parameters
        ----------
        test_dataset : `Dataset` object
            `Dataset` object for which predictions are to be made
        inference_signature : str, optional
            If using a SavedModel for prediction, specify the inference signature to be used for computing scores
        additional_features : dict, optional
            Dictionary containing new feature name and function definition to
            compute them. Use this to compute additional features from the scores.
            For example, converting ranking scores for each document into ranks for
            the query
        logs_dir : str, optional
            Path to directory to save logs
        logging_frequency : int
            Value representing how often(in batches) to log status

        Returns
        -------
        `pd.DataFrame`
            pandas DataFrame containing the predictions on the test dataset
            made with the `RelevanceModel`
        """
        additional_features[RankingConstants.NEW_RANK] = prediction_helper.convert_score_to_rank

        return super().predict(
            test_dataset=test_dataset,
            inference_signature=inference_signature,
            additional_features=additional_features,
            logs_dir=logs_dir,
            logging_frequency=logging_frequency,
        )

    def evaluate(
            self,
            test_dataset: data.TFRecordDataset,
            inference_signature: str = None,
            additional_features: dict = {},
            group_metrics_min_queries: int = 50,
            logs_dir: Optional[str] = None,
            logging_frequency: int = 25,
            compute_intermediate_stats: bool = True,
    ):
        """
        Evaluate the RelevanceModel

        Parameters
        ----------
        test_dataset: an instance of tf.data.dataset
        inference_signature : str, optional
            If using a SavedModel for prediction, specify the inference signature to be used for computing scores
        additional_features : dict, optional
            Dictionary containing new feature name and function definition to
            compute them. Use this to compute additional features from the scores.
            For example, converting ranking scores for each document into ranks for
            the query
        group_metrics_min_queries : int, optional
            Minimum count threshold per group to be considered for computing
            groupwise metrics
        logs_dir : str, optional
            Path to directory to save logs
        logging_frequency : int
            Value representing how often(in batches) to log status
        compute_intermediate_stats : bool
            [Currently ignored] Determines if group metrics and other intermediate stats on the test set should be computed

        Returns
        -------
        df_overall_metrics : `pd.DataFrame` object
            `pd.DataFrame` containing overall metrics
        df_groupwise_metrics : `pd.DataFrame` object
            `pd.DataFrame` containing groupwise metrics if
            group_metric_keys are defined in the FeatureConfig
        metrics_dict : dict
            metrics as a dictionary of metric names mapping to values

        Notes
        -----
        You can directly do a `model.evaluate()` only if the keras model is compiled

        Override this method to implement your own evaluation metrics.
        """
        metrics_dict = dict()
        group_metrics_keys = self.feature_config.get_group_metrics_keys()
        evaluation_features = (
<<<<<<< HEAD
                group_metrics_keys
                + [
                    self.feature_config.get_query_key(),
                    self.feature_config.get_label(),
                    self.feature_config.get_rank(),
                ]
                + [
                    f
                    for f in self.feature_config.get_secondary_labels()
                    if f.get(
                "node_name",
                f["name"] not in self.feature_config.get_group_metrics_keys(
                    "node_name"),
            )
                ]
=======
            group_metrics_keys
            + [
                self.feature_config.get_query_key(),
                self.feature_config.get_label(),
                self.feature_config.get_rank(),
            ]
>>>>>>> e6edbc69
        )

        # Add aux_label if present
        aux_label = self.feature_config.get_aux_label()
        if aux_label and (
                aux_label.get("node_name") or (
                aux_label["name"] not in self.feature_config.get_group_metrics_keys("node_name"))):
            evaluation_features += [aux_label]

        additional_features[RankingConstants.NEW_RANK] = prediction_helper.convert_score_to_rank

        _predict_fn = get_predict_fn(
            model=self.model,
            tfrecord_type=self.tfrecord_type,
            feature_config=self.feature_config,
            inference_signature=inference_signature,
            is_compiled=self.is_compiled,
            output_name=self.output_name,
            features_to_return=evaluation_features,
            additional_features=additional_features,
            max_sequence_size=self.max_sequence_size,
        )

        batch_count = 0
        df_grouped_stats = pd.DataFrame()
        # defining variables to compute running mean and variance for t-test computations
        agg_count, agg_mean, agg_M2 = 0, 0, 0
        group_metric_running_variance_params = {}
        group_key = list(set(self.feature_config.get_group_metrics_keys("node_name")))
        for predictions_dict in test_dataset.map(_predict_fn).take(-1):
            predictions_df = pd.DataFrame(predictions_dict)

            # Add necessary columns for power analysis
            clicked_records = predictions_df[predictions_df[self.feature_config.get_label("node_name")] == 1.0]
            clicked_records[RankingConstants.NEW_MRR] = 1.0 / clicked_records["new_rank"]
            clicked_records[RankingConstants.OLD_MRR] = 1.0 / clicked_records[self.feature_config.get_rank("node_name")]
            # Statistical analysis pre-processing
            if len(group_key) > 0:
                statistical_analysis_preprocessing(clicked_records, group_metric_running_variance_params, group_key,
                                                   RankingConstants.VARIANCE_METRIC_LIST)

            diff = (clicked_records[RankingConstants.NEW_MRR] - clicked_records[RankingConstants.OLD_MRR]).to_list()
            agg_count, agg_mean, agg_M2 = compute_stats_from_stream(diff, agg_count, agg_mean, agg_M2)

            df_batch_grouped_stats = metrics_helper.get_grouped_stats(
                df=clicked_records,
                query_key_col=self.feature_config.get_query_key("node_name"),
                label_col=self.feature_config.get_label("node_name"),
                old_rank_col=self.feature_config.get_rank("node_name"),
                new_rank_col=RankingConstants.NEW_RANK,
<<<<<<< HEAD
                group_keys=group_key,
                secondary_labels=list(set(self.feature_config.get_secondary_labels(
                    "node_name"))),
                variance_list=RankingConstants.VARIANCE_METRIC_LIST,
                group_metric_running_variance_params=group_metric_running_variance_params
=======
                group_keys=list(set(self.feature_config.get_group_metrics_keys(
                    "node_name"))),
                aux_label=self.feature_config.get_aux_label("node_name"),
>>>>>>> e6edbc69
            )
            batch_count += 1
            if batch_count % logging_frequency == 0:
                self.logger.info(
                    "Finished evaluating {} batches".format(batch_count))

        # performing click rank distribution t-test
        t_test_metrics_dict = run_ttest(agg_mean, (agg_M2 / (agg_count - 1)), agg_count,
                                             RankingConstants.TTEST_PVALUE_THRESHOLD, self.logger)
        metrics_dict.update(t_test_metrics_dict)

        # performing power analysis
        group_metrics_stat_sig = run_power_analysis(RankingConstants.METRIC_POWER_ANALYSIS,
                                                    group_key,
                                                    group_metric_running_variance_params,
                                                    RankingConstants.STATISTICAL_POWER,
                                                    RankingConstants.TTEST_PVALUE_THRESHOLD)

        # Compute overall metrics
        df_overall_metrics = metrics_helper.summarize_grouped_stats(
            df_grouped_stats)
        self.logger.info("Overall Metrics: \n{}".format(df_overall_metrics))

        # Log metrics to weights and biases
        metrics_dict.update(
            {"test_{}".format(k): v for k,
                                        v in df_overall_metrics.to_dict().items()}
        )

        df_group_metrics = None
        df_group_metrics_summary = None
        if group_metrics_keys:
            # Filter groups by min_query_count
            df_grouped_stats = df_grouped_stats[
                df_grouped_stats["query_count"] >= group_metrics_min_queries
                ]

            # Compute group metrics
            df_group_metrics = df_grouped_stats.apply(
                metrics_helper.summarize_grouped_stats, axis=1
            )
            # Add power analysis to group metric dataframe
            if len(group_key) > 0:
                df_group_metrics = df_group_metrics.reset_index()
                if len(group_key) > 1:
                    df_group_metrics[str(group_key)] = df_group_metrics[group_key].apply(tuple, axis=1)
                df_group_metrics[str(group_key)] = df_group_metrics[group_key]
                df_group_metrics = pd.merge(df_group_metrics, group_metrics_stat_sig, on=str(group_key), how='left').drop(
                    columns=[str(group_key)])

            if logs_dir:
                self.file_io.write_df(
                    df_group_metrics,
                    outfile=os.path.join(
                        logs_dir, RelevanceModelConstants.GROUP_METRICS_CSV_FILE),
                )

            # Compute group metrics summary
            df_group_metrics_summary = df_group_metrics.describe()
            self.logger.info(
                "Computing group metrics using keys: {}".format(
                    self.feature_config.get_group_metrics_keys("node_name")
                )
            )
            self.logger.info("Groupwise Metrics: \n{}".format(
                df_group_metrics_summary.T))

            # Log metrics to weights and biases
            metrics_dict.update(
                {
                    "test_group_mean_{}".format(k): v
                    for k, v in df_group_metrics_summary.T["mean"].to_dict().items()
                }
            )

        return df_overall_metrics, df_group_metrics, metrics_dict

    def save(
            self,
            models_dir: str,
            preprocessing_keys_to_fns={},
            postprocessing_fn=None,
            required_fields_only: bool = True,
            pad_sequence: bool = False,
            dataset: Optional[RelevanceDataset] = None,
            experiment_details: Optional[dict] = None
    ):
        """
        Save the RelevanceModel as a tensorflow SavedModel to the `models_dir`
        Additionally, sets the score for the padded records to 0

        There are two different serving signatures currently used to save the model
            `default`: default keras model without any pre/post processing wrapper
            `tfrecord`: serving signature that allows keras model to be served using TFRecord proto messages.
                      Allows definition of custom pre/post processing logic

        Additionally, each model layer is also saved as a separate numpy zipped
        array to enable transfer learning with other ml4ir models.

        Parameters
        ----------
        models_dir : str
            path to directory to save the model
        preprocessing_keys_to_fns : dict
            dictionary mapping function names to tf.functions that should be saved in the preprocessing step of the tfrecord serving signature
        postprocessing_fn: function
            custom tensorflow compatible postprocessing function to be used at serving time.
            Saved as part of the postprocessing layer of the tfrecord serving signature
        required_fields_only: bool
            boolean value defining if only required fields
            need to be added to the tfrecord parsing function at serving time
        pad_sequence: bool, optional
            Value defining if sequences should be padded for SequenceExample proto inputs at serving time.
            Set this to False if you want to not handle padded scores.
        dataset : `RelevanceDataset` object
            RelevanceDataset object that can optionally be passed to be used by downstream jobs
            that want to save the data along with the model.
            Note that this feature is currently unimplemented and is upto the users to override
            and customize.
        experiment_details: dict
            Dictionary containing metadata and results about the current experiment

        Notes
        -----
        All the functions passed under `preprocessing_keys_to_fns` here must be
        serializable tensor graph operations
        """

        def mask_padded_records(predictions, features_dict):
            for key, value in predictions.items():
                predictions[key] = tf.where(
                    tf.equal(features_dict["mask"], 0), tf.constant(
                        0.0), predictions[key]
                )

            return predictions

        super().save(
            models_dir=models_dir,
            preprocessing_keys_to_fns=preprocessing_keys_to_fns,
            postprocessing_fn=mask_padded_records,
            required_fields_only=required_fields_only,
            pad_sequence=pad_sequence,
        )

        # Logging positional biases
        for layer in self.model.layers:
            if layer.name == PositionalBiasHandler.FIXED_ADDITIVE_POSITIONAL_BIAS:
                positional_bias_coefficients = pd.DataFrame(
                    [{'rank': i + 1, 'positional_bias': layer.get_weights()[0][i][0]}
                     for i in range(len(layer.get_weights()[0]))]
                )
                positional_biases = positional_bias_coefficients['positional_bias']
                softmax_positional_biases = np.exp(positional_biases) / np.sum(np.exp(positional_biases), axis=0)
                positional_bias_coefficients['softmax_positional_bias'] = softmax_positional_biases
                self.file_io.write_df(
                    positional_bias_coefficients,
                    outfile=os.path.join(models_dir, "positional_biases.csv"),
                    index=False
                )


class LinearRankingModel(RankingModel):
    """
    Subclass of the RankingModel object customized for training and saving a
    simple linear ranking model. Current implementation overrides the save model
    functionality to map input feature nodes into corresponding weights/coefficients.
    """

    def save(
            self,
            models_dir: str,
            preprocessing_keys_to_fns={},
            postprocessing_fn=None,
            required_fields_only: bool = True,
            pad_sequence: bool = False,
            dataset: Optional[RelevanceDataset] = None,
            experiment_details: Optional[dict] = None
    ):
        """
        Save the RelevanceModel as a tensorflow SavedModel to the `models_dir`
        Additionally, sets the score for the padded records to 0

        There are two different serving signatures currently used to save the model
            `default`: default keras model without any pre/post processing wrapper
            `tfrecord`: serving signature that allows keras model to be served using TFRecord proto messages.
                      Allows definition of custom pre/post processing logic

        Parameters
        ----------
        models_dir : str
            path to directory to save the model
        preprocessing_keys_to_fns : dict
            dictionary mapping function names to tf.functions that should be saved in the preprocessing step of the tfrecord serving signature
        postprocessing_fn: function
            custom tensorflow compatible postprocessing function to be used at serving time.
            Saved as part of the postprocessing layer of the tfrecord serving signature
        required_fields_only: bool
            boolean value defining if only required fields
            need to be added to the tfrecord parsing function at serving time
        pad_sequence: bool, optional
            Value defining if sequences should be padded for SequenceExample proto inputs at serving time.
            Set this to False if you want to not handle padded scores.
        dataset : `RelevanceDataset` object
            RelevanceDataset object that can optionally be passed to be used by downstream jobs
            that want to save the data along with the model.
            Note that this feature is currently unimplemented and is upto the users to override
            and customize.
        experiment_details: dict
            Dictionary containing metadata and results about the current experiment

        Notes
        -----
        - All the functions passed under `preprocessing_keys_to_fns` here must be
        serializable tensor graph operations
        - The LinearRankingModel.save() method specifically saves the weights
        of the dense layer as a CSV file where the feature names are mapped to
        the weights as key-value pairs.
        """

        # Save the linear model coefficients as a CSV
        dnn_model = self.model.get_layer(DNNLayerKey.MODEL_NAME)
        dense_layer = None
        for layer in dnn_model.layers:
            if isinstance(layer, tf.keras.layers.Dense):
                dense_layer = layer
                assert dense_layer.units == 1
        if not dense_layer:
            raise KeyError("No dense layer found in the model. Can not save the linear ranking model coefficients.")

        linear_model_coefficients = pd.DataFrame(
            list(zip(
                dnn_model.train_features,
                tf.squeeze(dense_layer.get_weights()[0]).numpy())
            ),
            columns=["feature", "weight"])
        # Adding log for bias value
        if len(dense_layer.get_weights()) > 1:
            bias_val = dense_layer.get_weights()[1][0]
            linear_model_coefficients.loc[len(linear_model_coefficients.index)] = ['bias', bias_val]
        self.logger.info("Linear Model Coefficients:\n{}".format(
            linear_model_coefficients.to_csv(index=False)))
        self.file_io.write_df(
            linear_model_coefficients,
            outfile=os.path.join(models_dir, "coefficients.csv"),
            index=False
        )

        # Call super save method to persist the SavedModel files
        super().save(
            models_dir=models_dir,
            preprocessing_keys_to_fns=preprocessing_keys_to_fns,
            postprocessing_fn=postprocessing_fn,
            required_fields_only=required_fields_only,
            pad_sequence=pad_sequence,
        )

    def calibrate(self, **kwargs):
        raise NotImplementedError<|MERGE_RESOLUTION|>--- conflicted
+++ resolved
@@ -80,14 +80,14 @@
         )
 
     def evaluate(
-            self,
-            test_dataset: data.TFRecordDataset,
-            inference_signature: str = None,
-            additional_features: dict = {},
-            group_metrics_min_queries: int = 50,
-            logs_dir: Optional[str] = None,
-            logging_frequency: int = 25,
-            compute_intermediate_stats: bool = True,
+        self,
+        test_dataset: data.TFRecordDataset,
+        inference_signature: str = None,
+        additional_features: dict = {},
+        group_metrics_min_queries: int = 50,
+        logs_dir: Optional[str] = None,
+        logging_frequency: int = 25,
+        compute_intermediate_stats: bool = True,
     ):
         """
         Evaluate the RelevanceModel
@@ -131,30 +131,12 @@
         metrics_dict = dict()
         group_metrics_keys = self.feature_config.get_group_metrics_keys()
         evaluation_features = (
-<<<<<<< HEAD
-                group_metrics_keys
-                + [
-                    self.feature_config.get_query_key(),
-                    self.feature_config.get_label(),
-                    self.feature_config.get_rank(),
-                ]
-                + [
-                    f
-                    for f in self.feature_config.get_secondary_labels()
-                    if f.get(
-                "node_name",
-                f["name"] not in self.feature_config.get_group_metrics_keys(
-                    "node_name"),
-            )
-                ]
-=======
             group_metrics_keys
             + [
                 self.feature_config.get_query_key(),
                 self.feature_config.get_label(),
                 self.feature_config.get_rank(),
             ]
->>>>>>> e6edbc69
         )
 
         # Add aux_label if present
@@ -187,7 +169,7 @@
         for predictions_dict in test_dataset.map(_predict_fn).take(-1):
             predictions_df = pd.DataFrame(predictions_dict)
 
-            # Add necessary columns for power analysis
+            # Accumulating statistics for t-test calculation using 1/rank
             clicked_records = predictions_df[predictions_df[self.feature_config.get_label("node_name")] == 1.0]
             clicked_records[RankingConstants.NEW_MRR] = 1.0 / clicked_records["new_rank"]
             clicked_records[RankingConstants.OLD_MRR] = 1.0 / clicked_records[self.feature_config.get_rank("node_name")]
@@ -200,23 +182,20 @@
             agg_count, agg_mean, agg_M2 = compute_stats_from_stream(diff, agg_count, agg_mean, agg_M2)
 
             df_batch_grouped_stats = metrics_helper.get_grouped_stats(
-                df=clicked_records,
+                df=predictions_df,
                 query_key_col=self.feature_config.get_query_key("node_name"),
                 label_col=self.feature_config.get_label("node_name"),
                 old_rank_col=self.feature_config.get_rank("node_name"),
                 new_rank_col=RankingConstants.NEW_RANK,
-<<<<<<< HEAD
-                group_keys=group_key,
-                secondary_labels=list(set(self.feature_config.get_secondary_labels(
-                    "node_name"))),
-                variance_list=RankingConstants.VARIANCE_METRIC_LIST,
-                group_metric_running_variance_params=group_metric_running_variance_params
-=======
                 group_keys=list(set(self.feature_config.get_group_metrics_keys(
                     "node_name"))),
                 aux_label=self.feature_config.get_aux_label("node_name"),
->>>>>>> e6edbc69
             )
+            if df_grouped_stats.empty:
+                df_grouped_stats = df_batch_grouped_stats
+            else:
+                df_grouped_stats = df_grouped_stats.add(
+                    df_batch_grouped_stats, fill_value=0.0)
             batch_count += 1
             if batch_count % logging_frequency == 0:
                 self.logger.info(
@@ -242,7 +221,7 @@
         # Log metrics to weights and biases
         metrics_dict.update(
             {"test_{}".format(k): v for k,
-                                        v in df_overall_metrics.to_dict().items()}
+             v in df_overall_metrics.to_dict().items()}
         )
 
         df_group_metrics = None
@@ -251,7 +230,7 @@
             # Filter groups by min_query_count
             df_grouped_stats = df_grouped_stats[
                 df_grouped_stats["query_count"] >= group_metrics_min_queries
-                ]
+            ]
 
             # Compute group metrics
             df_group_metrics = df_grouped_stats.apply(
@@ -294,14 +273,14 @@
         return df_overall_metrics, df_group_metrics, metrics_dict
 
     def save(
-            self,
-            models_dir: str,
-            preprocessing_keys_to_fns={},
-            postprocessing_fn=None,
-            required_fields_only: bool = True,
-            pad_sequence: bool = False,
-            dataset: Optional[RelevanceDataset] = None,
-            experiment_details: Optional[dict] = None
+        self,
+        models_dir: str,
+        preprocessing_keys_to_fns={},
+        postprocessing_fn=None,
+        required_fields_only: bool = True,
+        pad_sequence: bool = False,
+        dataset: Optional[RelevanceDataset] = None,
+        experiment_details: Optional[dict] = None
     ):
         """
         Save the RelevanceModel as a tensorflow SavedModel to the `models_dir`
@@ -386,14 +365,14 @@
     """
 
     def save(
-            self,
-            models_dir: str,
-            preprocessing_keys_to_fns={},
-            postprocessing_fn=None,
-            required_fields_only: bool = True,
-            pad_sequence: bool = False,
-            dataset: Optional[RelevanceDataset] = None,
-            experiment_details: Optional[dict] = None
+        self,
+        models_dir: str,
+        preprocessing_keys_to_fns={},
+        postprocessing_fn=None,
+        required_fields_only: bool = True,
+        pad_sequence: bool = False,
+        dataset: Optional[RelevanceDataset] = None,
+        experiment_details: Optional[dict] = None
     ):
         """
         Save the RelevanceModel as a tensorflow SavedModel to the `models_dir`
