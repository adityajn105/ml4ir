from ml4ir.base.model.losses.loss_base import RelevanceLossBase
import ml4ir.applications.ranking.model.losses.pointwise_losses as pointwise_losses
import ml4ir.applications.ranking.model.losses.pairwise_losses as pairwise_losses
import ml4ir.applications.ranking.model.losses.listwise_losses as listwise_losses
from ml4ir.applications.ranking.config.keys import LossKey


def get_loss(loss_key, scoring_type, output_name="score") -> RelevanceLossBase:
    """
    Factor method to get Loss function object

    Parameters
    ----------
    loss_key : str
        Name of the loss function as specified by LossKey
    scoring_type : str
        Type of scoring function - pointwise, pairwise, groupwise
    output_name: str
        Name of the output node for the predicted scores

    Returns
    -------
    RelevanceLossBase
        RelevanceLossBase object that applies the final activation layer
        and computes the loss function from the model score
    """
    if loss_key == LossKey.SIGMOID_CROSS_ENTROPY:
        return pointwise_losses.SigmoidCrossEntropy(loss_key=loss_key,
                                                    scoring_type=scoring_type,
                                                    output_name=output_name)
    elif loss_key == LossKey.RANK_ONE_LISTNET:
        return listwise_losses.RankOneListNet(loss_key=loss_key,
                                              scoring_type=scoring_type,
                                              output_name=output_name)
    elif loss_key == LossKey.SOFTMAX_CROSS_ENTROPY:
<<<<<<< HEAD
        return listwise_losses.SoftmaxCrossEntropy(loss_key=loss_key,
                                                   scoring_type=scoring_type,
                                                   output_name=output_name)
=======
        return listwise_losses.SoftmaxCrossEntropy(loss_key=loss_key, scoring_type=scoring_type)
    elif loss_key == LossKey.BASIC_CROSS_ENTROPY:
        return listwise_losses.BasicCrossEntropy(loss_key=loss_key, scoring_type=scoring_type)
>>>>>>> af7c3ee0
    else:
        raise NotImplementedError<|MERGE_RESOLUTION|>--- conflicted
+++ resolved
@@ -5,7 +5,9 @@
 from ml4ir.applications.ranking.config.keys import LossKey
 
 
-def get_loss(loss_key, scoring_type, output_name="score") -> RelevanceLossBase:
+def get_loss(loss_key: str,
+             scoring_type: str,
+             output_name: str = "score") -> RelevanceLossBase:
     """
     Factor method to get Loss function object
 
@@ -33,14 +35,16 @@
                                               scoring_type=scoring_type,
                                               output_name=output_name)
     elif loss_key == LossKey.SOFTMAX_CROSS_ENTROPY:
-<<<<<<< HEAD
         return listwise_losses.SoftmaxCrossEntropy(loss_key=loss_key,
                                                    scoring_type=scoring_type,
                                                    output_name=output_name)
-=======
-        return listwise_losses.SoftmaxCrossEntropy(loss_key=loss_key, scoring_type=scoring_type)
-    elif loss_key == LossKey.BASIC_CROSS_ENTROPY:
-        return listwise_losses.BasicCrossEntropy(loss_key=loss_key, scoring_type=scoring_type)
->>>>>>> af7c3ee0
+    elif loss_key == LossKey.AUX_ONE_HOT_CROSS_ENTROPY:
+        return listwise_losses.AuxiliaryOneHotCrossEntropy(loss_key=loss_key,
+                                                           scoring_type=scoring_type,
+                                                           output_name=output_name)
+    elif loss_key == LossKey.AUX_SOFTMAX_CROSS_ENTROPY:
+        return listwise_losses.AuxiliarySoftmaxCrossEntropy(loss_key=loss_key,
+                                                            scoring_type=scoring_type,
+                                                            output_name=output_name)
     else:
         raise NotImplementedError