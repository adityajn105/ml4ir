--- conflicted
+++ resolved
@@ -1,14 +1,13 @@
-from typing import Optional, Dict
-
+import tensorflow as tf
+from tensorflow.keras import metrics
+from tensorflow.python.ops import math_ops
 import numpy as np
-import tensorflow as tf
 from tensorflow import Tensor
 from tensorflow import dtypes
-from tensorflow.keras import metrics
-from tensorflow.python.ops import math_ops
 
 from ml4ir.base.features.feature_config import FeatureConfig
-from ml4ir.base.model.metrics.metrics_impl import MetricState, CombinationMetric
+
+from typing import Optional, Dict
 
 
 class MeanRankMetric(metrics.Mean):
@@ -46,7 +45,6 @@
         -----
         `y_true` and `y_pred` should have the same shape.
         """
-<<<<<<< HEAD
         # Convert predicted ranking scores into ranks for each record per query
         y_pred_ranks = tf.add(
             tf.argsort(
@@ -60,100 +58,6 @@
 
         # Compute rank of clicked record from predictions
         click_ranks = tf.gather_nd(y_pred_ranks, indices=y_true_clicks)
-=======
-        query_scores: Tensor = self._fn(y_true, y_pred, **self._fn_kwargs)
-        if not sample_weight:
-            sample_weight = self.get_sample_weight(query_scores)
-        return super(MeanMetricWrapper, self).update_state(
-            query_scores, sample_weight=sample_weight
-        )
-
-    def get_sample_weight(self, query_scores):
-        return None
-
-
-class MeanRankMetric(MeanMetricWrapper):
-    def __init__(
-        self,
-        feature_config: FeatureConfig,
-        metadata_features: Dict,
-        state: str = MetricState.NEW,
-        name="MeanRankMetric",
-        dtype: Optional[dtypes.DType] = None,
-        **kwargs,
-    ):
-        """
-        Creates a `MeanRankMetric` instance to compute mean of rank
-
-        Parameters
-        ----------
-        name : str
-            string name of the metric instance.
-        dtype : str, optional
-            data type of the metric result.
-        rank : Tensor object
-            2D tensor representing ranks/rankitions of records in a query
-        mask : Tensor object
-            2D tensor representing 0/1 mask for padded records
-
-        Notes
-        -----
-        rank and mask should be same shape as y_pred and y_true
-
-        This metric creates two local variables, `total` and `count` that are used to
-        compute the frequency with which `y_pred` matches `y_true`. This frequency is
-        ultimately returned as `categorical accuracy`: an idempotent operation that
-        simply divides `total` by `count`.
-        `y_pred` and `y_true` should be passed in as vectors of probabilities, rather
-        than as labels. If necessary, use `tf.one_hot` to expand `y_true` as a vector.
-        If `sample_weight` is `None`, weights default to 1.
-        Use `sample_weight` of 0 to mask values.
-        """
-        name = "{}_{}".format(state, name)
-        # TODO: Handle Example dataset without mask and rank fields
-        rank = metadata_features[feature_config.get_rank("node_name")]
-        mask = metadata_features[feature_config.get_mask("node_name")]
-
-        super(MeanRankMetric, self).__init__(
-            self._compute, name, dtype=dtype, rank=rank, mask=mask
-        )
-        self.state = state
-
-    def _compute(self, y_true, y_pred, rank, mask):
-        """
-        Compute mean rank metric
-
-        Parameters
-        ----------
-        y_true : Tensor object
-            Tensor object that contains the true label values
-        y_pred : Tensor object
-            Tensor object containing the predicted scores
-        rank : Tensor object
-            Tensor object that contains the rank of each record for a query
-        masks : Tensor object
-            Tensor object that contains 0/1 flag to identify which
-            records were padded and thus should be excluded from metric computation
-        """
-        if self.state == "new":
-            """Rerank using trained model"""
-            # Convert y_pred for the masked records to -inf
-            y_pred = tf.where(tf.equal(mask, 0), tf.constant(-np.inf), y_pred)
-
-            # Convert predicted ranking scores into ranks for each record per query
-            y_pred_ranks = tf.add(
-                tf.argsort(
-                    tf.argsort(y_pred, axis=-1, direction="DESCENDING", stable=True), stable=True
-                ),
-                tf.constant(1),
-            )
-
-            # Fetch indices of clicked records from y_true
-            y_true_clicks = tf.where(tf.equal(tf.cast(y_true, tf.int32), tf.constant(1)))
-
-            # Compute rank of clicked record from predictions
-            click_ranks = tf.gather_nd(y_pred_ranks, indices=y_true_clicks)
->>>>>>> 582db501
 
         # Post processing on click ranks before mean
         click_ranks = self._process_click_ranks(click_ranks)
@@ -177,44 +81,7 @@
     >>> `y_pred` is [[0.1, 0.9, 0.8], [0.05, 0.95, 0]]
     >>> then the MRR is 0.75
     """
-<<<<<<< HEAD
     def _process_click_ranks(self, click_ranks):
-=======
-
-    def __init__(
-        self,
-        feature_config: FeatureConfig,
-        metadata_features: Dict,
-        name="MRR",
-        state=MetricState.NEW,
-        **kwargs,
-    ):
-        """
-        Creates a `MRR` instance to compute mean of reciprocal rank
-
-        Parameters
-        ----------
-        feature_config : FeatureConfig object
-            FeatureConfig object that defines the configuration for each model
-            feature
-        metadata_features : dict
-            Dictionary of metadata feature tensors that can be used to compute
-            custom metrics
-        name : str
-            Name of the metric
-        state : {"new", "old"}
-            State of the metric
-        """
-        super(MRR, self).__init__(
-            feature_config=feature_config,
-            metadata_features=metadata_features,
-            name=name,
-            state=state,
-            **kwargs,
-        )
-
-    def _get_matches_hook(self, y_pred_click_ranks):
->>>>>>> 582db501
         """
         Return reciprocal click ranks for MRR
 
@@ -244,44 +111,7 @@
     >>> `y_pred` is [[0.1, 0.9, 0.8], [0.05, 0.95, 0]]
     >>> then the ACR is 1.50
     """
-<<<<<<< HEAD
     def _process_click_ranks(self, click_ranks):
-=======
-
-    def __init__(
-        self,
-        feature_config: FeatureConfig,
-        metadata_features: Dict,
-        name="ACR",
-        state=MetricState.NEW,
-        **kwargs,
-    ):
-        """
-        Creates a `ACR` instance to compute mean of rank
-
-        Parameters
-        ----------
-        feature_config : FeatureConfig object
-            FeatureConfig object that defines the configuration for each model
-            feature
-        metadata_features : dict
-            Dictionary of metadata feature tensors that can be used to compute
-            custom metrics
-        name : str
-            Name of the metric
-        state : {"new", "old"}
-            State of the metric
-        """
-        super(ACR, self).__init__(
-            feature_config=feature_config,
-            metadata_features=metadata_features,
-            name=name,
-            state=state,
-            **kwargs,
-        )
-
-    def _get_matches_hook(self, y_pred_click_ranks):
->>>>>>> 582db501
         """
         Return click ranks for ACR
 
@@ -295,262 +125,10 @@
         Tensor object
             Ranks tensor cast to float
         """
-<<<<<<< HEAD
         return tf.cast(click_ranks, tf.float32)
-=======
-        return tf.cast(y_pred_click_ranks, tf.float32)
 
 
-class RankMatchFailure(MeanMetricWrapper, CombinationMetric):
-    def __init__(
-        self,
-        feature_config: FeatureConfig,
-        metadata_features: Dict,
-        state: str = MetricState.NEW,
-        name="RankMatchFailure",
-        dtype: Optional[dtypes.DType] = None,
-        **kwargs,
-    ):
-        """
-        Creates a `RankMatchFailure` instance to compute mean of rank
+class RankMatchFailure(metrics.Mean):
 
-        Parameters
-        ----------
-        name : str
-            string name of the metric instance.
-        dtype : str, optional
-            data type of the metric result.
-        rank : Tensor object
-            2D tensor representing ranks/rankitions of records in a query
-        mask : Tensor object
-            2D tensor representing 0/1 mask for padded records
-
-        Notes
-        -----
-        rank and mask should be same shape as y_pred and y_true
-
-        This metric creates two local variables, `total` and `count` that are used to
-        compute the frequency with which `y_pred` matches `y_true`. This frequency is
-        ultimately returned as `categorical accuracy`: an idempotent operation that
-        simply divides `total` by `count`.
-        `y_pred` and `y_true` should be passed in as vectors of probabilities, rather
-        than as labels. If necessary, use `tf.one_hot` to expand `y_true` as a vector.
-        If `sample_weight` is `None`, weights default to 1.
-        Use `sample_weight` of 0 to mask values.
-        """
-        name = "{}_{}".format(state, name)
-        # TODO: Handle Example dataset without mask and rank fields
-        rank = metadata_features[feature_config.get_rank("node_name")]
-        mask = metadata_features[feature_config.get_mask("node_name")]
-        if not feature_config.aux_label:
-            raise ValueError(
-                f"{self.__class__.__qualname__} needs an aux label in the feature config"
-            )
-        y_aux = metadata_features[feature_config.get_aux_label("node_name")]
-
-        super().__init__(self._compute, name, dtype=dtype, y_aux=y_aux, rank=rank, mask=mask)
-        self.state = state
-
-    def get_sample_weight(self, query_scores):
-        mask = tf.ones_like(query_scores)
-        return tf.where(
-            query_scores == tf.constant(-np.inf, dtype=tf.float32),
-            tf.constant(0, dtype=tf.float32),
-            mask,
-        )
-
-    def _compute(self, y_true, y_pred, y_aux, rank, mask):
-        """
-        Compute mean rank metric
-
-        Parameters
-        ----------
-        y_true : Tensor object
-            Tensor object that contains the true label values
-        y_pred : Tensor object
-            Tensor object containing the predicted scores
-        rank : Tensor object
-            Tensor object that contains the rank of each record for a query
-        mask : Tensor object
-            Tensor object that contains 0/1 flag to identify which
-            records were padded and thus should be excluded from metric computation
-        """
-        if self.state == "new":
-            """Rerank using trained model"""
-            # Convert y_pred for the masked records to -inf
-            y_pred = tf.where(tf.equal(mask, 0), tf.constant(-np.inf), y_pred)
-
-            # Convert predicted ranking scores into ranks for each record per query
-            # TODO: Currently these ranks are defined below the clicked document too. Scores below the clicked document shouldn't affect the final rank for NDCG
-            y_pred_ranks = tf.add(
-                tf.argsort(
-                    tf.argsort(y_pred, axis=-1, direction="DESCENDING", stable=True), stable=True
-                ),
-                tf.constant(1),
-            )
-            click_ranks = tf.reduce_sum(
-                tf.where(tf.equal(tf.cast(y_true, tf.int32), tf.constant(1)), y_pred_ranks, 0),
-                axis=-1,
-            )
-
-            y_true_click_rank = tf.reduce_sum(
-                tf.where(tf.equal(tf.cast(y_true, tf.int32), tf.constant(1)), rank, 0), axis=-1
-            )
-            ranks = y_pred_ranks
-
-        else:
-            """Compute mean rank metric for existing data"""
-            y_true_click_rank = tf.reduce_sum(
-                tf.where(tf.equal(tf.cast(y_true, tf.int32), tf.constant(1)), rank, 0), axis=-1
-            )
-            click_ranks = y_true_click_rank
-            ranks = rank
-        # Mask ranks with max possible value so that they are ignored downstream
-        ranks = tf.where(tf.equal(mask, 0), tf.constant(np.inf), tf.cast(ranks, tf.float32))
-
-        return self._compute_match_failure(
-            tf.cast(ranks, tf.float32),
-            tf.cast(y_true_click_rank, tf.float32),
-            tf.cast(click_ranks, tf.float32),
-            tf.cast(y_aux, tf.float32),
-        )
-
-    @staticmethod
-    def _compute_match_failure(ranks, y_true_click_rank, metric_click_ranks, y_aux):
-        """
-        Compute match failure metric for a batch
-
-        Parameters
-        ----------
-        ranks : Tensor object
-            Tensor object that contains scores for various documents
-        y_true_click_rank : Tensor object
-            Tensor object that contains scores for various documents
-        metric_click_ranks : Tensor object
-            Tensor object that contains scores for various documents
-        y_aux : Tensor object
-            Tensor object that contains scores for various documents
-
-        Returns
-        -------
-        Tensor object
-            Tensor of Match Failure scores for each query
-        """
-        # Mask all values of y_aux which are below the clicked rank
-        scores = tf.where(
-            ranks <= tf.expand_dims(metric_click_ranks, axis=-1), y_aux, tf.constant(-np.inf)
-        )
-        rank_scores = RankMatchFailure.convert_to_rank_scores(scores)
-        ranks_above_click = tf.where(
-            ranks <= tf.expand_dims(metric_click_ranks, axis=-1), ranks, tf.constant(np.inf)
-        )
-        num_match = tf.cast(tf.math.count_nonzero(scores > 0, axis=-1), tf.float32)
-        match_failure = 1 - tf.cast(
-            RankMatchFailure.normalized_discounted_cumulative_gain(rank_scores, ranks_above_click),
-            tf.float32,
-        )
-        # If all records<=click have a name match, then it is not an NMF
-        # If number of scores>0 is same as the clicked rank, all ranks have a name match
-        match_failure = tf.where(
-            tf.equal(metric_click_ranks, num_match),
-            tf.constant(0, dtype=tf.float32),
-            match_failure,
-        )
-        # No Match Failure when there is no match on the clicked rank
-        idxs = tf.expand_dims(tf.range(tf.shape(ranks)[0]), -1)
-        y_true_click_rank = tf.expand_dims(tf.cast(y_true_click_rank, tf.int32), axis=-1)
-        y_true_click_idx = tf.where(y_true_click_rank > 0, y_true_click_rank - 1, 0)
-        clicked_records_score = tf.gather_nd(
-            y_aux, indices=tf.concat([idxs, y_true_click_idx], axis=-1)
-        )
-        match_failure = tf.where(
-            clicked_records_score == 0.0, tf.constant(-np.inf, dtype=tf.float32), match_failure
-        )
-        return match_failure
-
-    @staticmethod
-    def convert_to_rank_scores(scores):
-        """
-        Maps each score -> 1/rank for standardizing the score ranges across queries
-        Parameters
-        ----------
-        scores : Tensor object
-            Tensor object that contains scores for various documents
-
-        Returns
-        -------
-        Tensor object
-            Tensor of 1/rank(score)
-        """
-        # Note: 2 scores with same value can get different rank scores.
-        # There is no sane TF way to handle this today
-        scores = tf.cast(scores, dtype=tf.float32)
-        score_rank = tf.add(
-            tf.argsort(
-                tf.argsort(scores, axis=-1, direction="DESCENDING", stable=True), stable=True
-            ),
-            tf.constant(1),
-        )
-        rank_scores = 1 / score_rank
-        rank_scores = tf.cast(rank_scores, dtype=tf.float32)
-        rank_scores = tf.where(
-            scores == tf.constant(0.0, dtype=tf.float32),
-            tf.constant(0.0, dtype=tf.float32),
-            rank_scores,
-        )
-        # -inf is used as mask
-        rank_scores = tf.where(
-            scores == tf.constant(-np.inf, dtype=tf.float32),
-            tf.constant(-np.inf, dtype=tf.float32),
-            rank_scores,
-        )
-        return rank_scores
-
-    @staticmethod
-    def discounted_cumulative_gain(relevance_grades, ranks):
-        """
-        Compute the discounted cumulative gain
-
-        Parameters
-        ----------
-        relevance_grades : Tensor object
-            Tensor object that contains scores in the order of ranks (predicted or ideal)
-
-        Returns
-        -------
-        Tensor object
-            Tensor of DCG scores along 0th axis
-        """
-        dcg_unmasked = (tf.cast(tf.math.pow(2.0, relevance_grades) - 1, dtype=tf.float32)) / (
-            tf.math.log(tf.cast(ranks, dtype=tf.float32) + 1) / tf.math.log(2.0)
-        )
-        # Remove DCG where relevance grade was -inf (mask)
-        dcg_masked = tf.where(dcg_unmasked < 0, tf.constant(0.0, dtype=tf.float32), dcg_unmasked)
-        return tf.reduce_sum(dcg_masked, axis=-1)
-
-    @staticmethod
-    def normalized_discounted_cumulative_gain(relevance_grades, ranks):
-        """
-        Compute the normalized discounted cumulative gain
-
-        Parameters
-        ----------
-        relevance_grades : Tensor object
-            Tensor object that contains scores in the order of predicted ranks
-
-        Returns
-        -------
-        Tensor object
-            Tensor of NDCG scores along 0th axis
-        """
-        ideal_ranks = 1 + tf.range(tf.shape(relevance_grades)[1])
-        sorted_relevance_grades = tf.sort(relevance_grades, direction="DESCENDING", axis=-1)
-        dcg_score = RankMatchFailure.discounted_cumulative_gain(relevance_grades, ranks)
-        idcg_score = RankMatchFailure.discounted_cumulative_gain(
-            sorted_relevance_grades, ideal_ranks
-        )
-        ndcg_raw = dcg_score / idcg_score
-        return tf.where(
-            idcg_score == 0, tf.constant(-np.inf, dtype=tf.float32), ndcg_raw
-        )  # Handle invalid condition, return -inf
->>>>>>> 582db501
+    def test(self):
+        pass