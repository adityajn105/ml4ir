--- conflicted
+++ resolved
@@ -8,7 +8,6 @@
 
 
 class RankingModelTest(RankingTestBase):
-
     def setUp(self):
 
         super().setUp()
@@ -25,13 +24,6 @@
             [[0.34, 0.81, 0.22, -0.05, -0.67],
              [-1.35, -0.75, -0.37, 1.5467, 0.8],
              [-1.4356, 0.75, -0.6857, -0.689, 0.089]])
-<<<<<<< HEAD
-=======
-        self.y_true_aux_ties = tf.constant(
-            [[0.34, 0.81, 0.22, 0.22, 0.22],
-             [-1.35, -0.75, 1.5467, 1.5467, 0.8],
-             [0, 0, 0, 0, 0]])
->>>>>>> 83cbd34c
         self.mask = tf.constant(
             [[1., 1., 1., 1., 1.],
              [1., 1., 1., 1., 0.],
@@ -58,7 +50,7 @@
         y_pred = activation_op(logits=self.logits, mask=self.mask)
 
         assert np.isclose(y_pred[0][0].numpy(), 0.19868991, atol=1e-5)
-        assert np.isclose(y_pred[2][4].numpy(), 0., atol=1e-5)
+        assert np.isclose(y_pred[2][4].numpy(), 0.0, atol=1e-5)
 
         assert np.isclose(loss_fn(self.y_true, y_pred), 1.306335, atol=1e-5)
 
@@ -71,14 +63,10 @@
         y_pred = activation_op(logits=self.logits, mask=self.mask)
 
         assert np.isclose(y_pred[0][0].numpy(), 0.19868991, atol=1e-5)
-        assert np.isclose(y_pred[2][4].numpy(), 0., atol=1e-5)
+        assert np.isclose(y_pred[2][4].numpy(), 0.0, atol=1e-5)
 
         assert np.isclose(loss_fn(self.y_true_aux, y_pred), 0.75868917, atol=1e-5)
 
-<<<<<<< HEAD
-
-=======
->>>>>>> 83cbd34c
     def test_softmax_cross_entropy_auxiliary(self):
         """Test the softmax cross entropy listwise loss object"""
         loss = listwise_losses.SoftmaxCrossEntropy()
@@ -88,12 +76,10 @@
         y_pred = activation_op(logits=self.logits, mask=self.mask)
 
         assert np.isclose(y_pred[0][0].numpy(), 0.19868991, atol=1e-5)
-        assert np.isclose(y_pred[2][4].numpy(), 0., atol=1e-5)
+        assert np.isclose(y_pred[2][4].numpy(), 0.0, atol=1e-5)
 
         assert np.isclose(loss_fn(self.y_true_aux, y_pred), 0.5249801, atol=1e-5)
 
-<<<<<<< HEAD
-=======
     def test_softmax_cross_entropy_auxiliary_ties(self):
         """Test the softmax cross entropy for aux target with ties"""
         loss = listwise_losses.SoftmaxCrossEntropy()
@@ -103,11 +89,10 @@
         y_pred = activation_op(logits=self.logits, mask=self.mask)
 
         assert np.isclose(y_pred[0][0].numpy(), 0.19868991, atol=1e-5)
-        assert np.isclose(y_pred[2][4].numpy(), 0., atol=1e-5)
+        assert np.isclose(y_pred[2][4].numpy(), 0.0, atol=1e-5)
 
         assert np.isclose(loss_fn(self.y_true_aux_ties, y_pred), 4.117315, atol=1e-5)
 
->>>>>>> 83cbd34c
     def test_rank_one_list_net(self):
         """Test the rank-one listnet listwise loss object"""
         loss = listwise_losses.RankOneListNet()
@@ -117,6 +102,6 @@
         y_pred = activation_op(logits=self.logits, mask=self.mask)
 
         assert np.isclose(y_pred[0][0].numpy(), 0.19868991, atol=1e-5)
-        assert np.isclose(y_pred[2][4].numpy(), 0., atol=1e-5)
+        assert np.isclose(y_pred[2][4].numpy(), 0.0, atol=1e-5)
 
         assert np.isclose(loss_fn(self.y_true, y_pred), 2.1073625, atol=1e-5)