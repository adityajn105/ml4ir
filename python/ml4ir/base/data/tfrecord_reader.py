--- conflicted
+++ resolved
@@ -806,14 +806,8 @@
 
     if parse_tfrecord:
         # Parallel calls set to AUTOTUNE: improved training performance by 40% with a classification model
-        dataset = (
-            dataset.map(parse_fn, num_parallel_calls=tf.data.experimental.AUTOTUNE)
-<<<<<<< HEAD
-            .apply(data.experimental.ignore_errors())
-=======
-                .apply(data.experimental.ignore_errors())
->>>>>>> 39c29267
-        )
+        dataset = (dataset.map(parse_fn, num_parallel_calls=tf.data.experimental.AUTOTUNE)
+                          .apply(data.experimental.ignore_errors()))
 
     # Create BatchedDataSet
     if batch_size:
